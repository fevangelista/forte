--- conflicted
+++ resolved
@@ -77,11 +77,7 @@
         -*/
         options.add_str("JOB_TYPE","EXPLORER","EXPLORER ACI ACI_SPARSE FCIQMC APICI FAPICI FCI CAS"
                                               " SR-DSRG SR-DSRG-ACI SR-DSRG-APICI TENSORSRG TENSORSRG-CI"
-<<<<<<< HEAD
-                                              " DSRG-MRPT2 MR-DSRG-PT2 SQ NONE");
-=======
-                                              " DSRG-MRPT2 MR-DSRG-PT2 THREE-DSRG-MRPT2 NONE");
->>>>>>> efd9a6e6
+                                              " DSRG-MRPT2 MR-DSRG-PT2 THREE-DSRG-MRPT2 SQ NONE");
 
         /*- The symmetry of the electronic state. (zero based) -*/
         options.add_int("ROOT_SYM",0);
