#include "sparse_ci_wfn.h"

namespace psi{ namespace forte{

SparseCIWavefunction::SparseCIWavefunction( std::vector<STLBitsetDeterminant>& dets, std::vector<double>& cI ) 
{
    // The dimension of the wavefunction
    wfn_size_ = cI.size();

    // Take the determinants and coefficients and build the hash
    for( size_t I = 0; I < wfn_size_; ++I ){
        wfn_[dets[I]] = cI[I];
    }        
}

<<<<<<< HEAD
SparseCIWavefunction::SparseCIWavefunction(const wfn_hash& wfn) : wfn_(wfn) {}
=======
SparseCIWavefunction::SparseCIWavefunction(wfn_hash& wfn) : wfn_(wfn) 
{
    wfn_size_ = wfn.size();
}
>>>>>>> 5a14f689

wfn_hash& SparseCIWavefunction::wfn()
{
    return wfn_;
}

void SparseCIWavefunction::scale( double value )
{
    //Update each element with the scaled value
    for( auto& I : wfn_ ){
        I.second *= value;
    }
}

double SparseCIWavefunction::wfn_norm()
{
    double norm = 0.0;

    // Sum the squares
    for( auto& I : wfn_ ){
        norm += (I.second * I.second);
    }
    
    // Take the square root
    norm = sqrt(norm);

    return norm;
}

void SparseCIWavefunction::normalize()
{
    // Compute the norm
    double norm = this->wfn_norm();

    // Take the inverse;
    norm = 1.0/norm;

    // Scale the wavefunction
    this->scale( norm );
}

void SparseCIWavefunction::add( STLBitsetDeterminant& det, double value )
{
    wfn_[det] = value;
}

void SparseCIWavefunction::merge( SparseCIWavefunction& wfn )
{
    // Grab the new wavefunction hash
    wfn_hash& nwfn = wfn.wfn();

    for( auto& I : nwfn ){
        wfn_[I.first] = I.second;
    }
}

void SparseCIWavefunction::print()
{
    // This will store the determinants and coefficients
    std::vector<std::pair<double, STLBitsetDeterminant>> det_weights;

    for( auto& I : wfn_ ){
        det_weights.push_back( std::make_pair( std::fabs(I.second), I.first ));
    }

    // Sort by coefficient in decreasing order
    std::sort( det_weights.begin(), det_weights.end());
    std::reverse( det_weights.begin(), det_weights.end());

    size_t max_dets = std::min( 10, static_cast<int>(wfn_size_) );
    for( size_t I = 0; I < max_dets; ++I ){
        outfile->Printf("\n  %3zu  %9.6f %.9f %s",
                I,
                wfn_[det_weights[I].second],
                det_weights[I].first*det_weights[I].first,
                det_weights[I].second.str().c_str() );
    }
}

}}<|MERGE_RESOLUTION|>--- conflicted
+++ resolved
@@ -13,14 +13,10 @@
     }        
 }
 
-<<<<<<< HEAD
-SparseCIWavefunction::SparseCIWavefunction(const wfn_hash& wfn) : wfn_(wfn) {}
-=======
-SparseCIWavefunction::SparseCIWavefunction(wfn_hash& wfn) : wfn_(wfn) 
+SparseCIWavefunction::SparseCIWavefunction(const wfn_hash& wfn) : wfn_(wfn)
 {
     wfn_size_ = wfn.size();
 }
->>>>>>> 5a14f689
 
 wfn_hash& SparseCIWavefunction::wfn()
 {
