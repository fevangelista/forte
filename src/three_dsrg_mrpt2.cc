--- conflicted
+++ resolved
@@ -183,10 +183,6 @@
     #endif
     printf("\n P%d took %8.8f s to broadcast %d size", my_proc, naux_bcast.get(), nthree_);
 
-<<<<<<< HEAD
-    //BlockedTensor::add_mo_space("@","$",nauxpi,NoSpin);
-    //BlockedTensor::add_mo_space("d","g",nauxpi,NoSpin);
-    //printf("\n Settingup stupid MO shit begin P%d", my_proc);
     if(my_proc == 0)
     {
         std::vector<size_t> nauxpi(nthree_);
@@ -206,20 +202,6 @@
         T1_ = BTF_->build(tensor_type_,"T1 Amplitudes",spin_cases({"hp"}));
 
         RExp1_ = BTF_->build(tensor_type_,"RExp1",spin_cases({"hp"}));
-=======
-//    BlockedTensor::add_mo_space("@","$",nauxpi,NoSpin);
-//    BlockedTensor::add_mo_space("d","g",nauxpi,NoSpin);
-    BTF_->add_mo_space("d","g",nauxpi,NoSpin);
-
-    H_ = BTF_->build(tensor_type_,"H",spin_cases({"gg"}));
-    Gamma1_ = BTF_->build(tensor_type_,"Gamma1_",spin_cases({"hh"}));
-    Eta1_ = BTF_->build(tensor_type_,"Eta1_",spin_cases({"pp"}));
-    F_ = BTF_->build(tensor_type_,"Fock",spin_cases({"gg"}));
-    Delta1_ = BTF_->build(tensor_type_,"Delta1_",spin_cases({"aa"}));
-    RDelta1_ = BTF_->build(tensor_type_,"RDelta1_",spin_cases({"hp"}));
-    T1_ = BTF_->build(tensor_type_,"T1 Amplitudes",spin_cases({"hp"}));
-    RExp1_ = BTF_->build(tensor_type_,"RExp1",spin_cases({"hp"}));
->>>>>>> f50224db
 
         H_.iterate([&](const std::vector<size_t>& i,const std::vector<SpinType>& spin,double& value){
             if (spin[0] == AlphaSpin)
@@ -253,19 +235,12 @@
         Eta1_VV.iterate([&](const std::vector<size_t>& i,double& value){
             value = i[0] == i[1] ? 1.0 : 0.0;});
 
-<<<<<<< HEAD
-
         Gamma1_aa("pq") = reference_.L1a()("pq");
         Gamma1_AA("pq") = reference_.L1b()("pq");
-=======
-    Gamma1_aa("pq") = reference_.L1a()("pq");
-    Gamma1_AA("pq") = reference_.L1b()("pq");
->>>>>>> f50224db
 
         Eta1_aa("pq") -= reference_.L1a()("pq");
         Eta1_AA("pq") -= reference_.L1b()("pq");
 
-<<<<<<< HEAD
 
         //printf("\n Settingup reference shit begin P%d", my_proc);
         //Compute the fock matrix from the reference.  Make sure fock matrix is updated in integrals class.  
@@ -295,20 +270,6 @@
         F_no_renorm_["PQ"] = F_["PQ"];
 
         Dimension ncmopi_ = mo_space_info_->get_dimension("CORRELATED");
-=======
-    // Compute the fock matrix from the reference.  Make sure fock matrix is updated in integrals class.
-    boost::shared_ptr<Matrix> Gamma1_matrixA(new Matrix("Gamma1_RDM", ncmo_, ncmo_));
-    boost::shared_ptr<Matrix> Gamma1_matrixB(new Matrix("Gamma1_RDM", ncmo_, ncmo_));
-    for(size_t m = 0; m < core_; m++){
-            Gamma1_matrixA->set(acore_mos_[m],acore_mos_[m],1.0);
-            Gamma1_matrixB->set(bcore_mos_[m],bcore_mos_[m],1.0);
-    }
-    Gamma1_aa.iterate([&](const std::vector<size_t>& i,double& value){
-        Gamma1_matrixA->set(aactv_mos_[i[0]], aactv_mos_[i[1]], value);});
-
-    Gamma1_AA.iterate([&](const std::vector<size_t>& i,double& value){
-        Gamma1_matrixB->set(bactv_mos_[i[0]], bactv_mos_[i[1]], value);});
->>>>>>> f50224db
 
         Fa_.resize(ncmo_);
         Fb_.resize(ncmo_);
@@ -318,43 +279,10 @@
             Fa_[p] = ints_->get_fock_a(p,p);
             Fb_[p] = ints_->get_fock_b(p,p);
         }
-<<<<<<< HEAD
-    }
-    //printf("\n Settingup stupid MO shit done P%d", my_proc);
-    //if(options_.get_bool("MOLDEN_WRITE_FORTE"))
-    //{
-    //    Dimension nmopi_ = mo_space_info_->get_dimension("ALL");
-    //    int nirrep = this->nirrep();
-    //    boost::shared_ptr<Vector>occ_vector(new Vector(nirrep, nmopi_));
-
-    //    for(auto orb_energy : Fa_)
-    //    {
-    //        outfile->Printf(" %8.8f", orb_energy);
-    //    }
-    //    ///Not right, but I do not care about occupation.  Look at orbital energies
-    //    for(int h = 0; h < nirrep; h++)
-    //        for(int i = 0; i < nmopi_[h]; i++)
-    //            occ_vector->set(h, i, 0.0);
-
-
-    //    view_modified_orbitals(this->reference_wavefunction_, this->Ca(), this->epsilon_a(), occ_vector );
-    //}
-
-    if(my_proc == 0)
-=======
-    });
-
-    Fa_.resize(ncmo_);
-    Fb_.resize(ncmo_);
-    for(size_t p = 0; p < ncmo_; p++)
-    {
-        Fa_[p] = ints_->get_fock_a(p,p);
-        Fb_[p] = ints_->get_fock_b(p,p);
-    }
-
+    }
     // check semi-canonical orbitals
     print_h2("Checking Orbitals");
-    semi_canonical_ = check_semicanonical();
+    if(my_proc == 0) semi_canonical_ = check_semicanonical();
     if(!semi_canonical_){
         if(!ignore_semicanonical_){
             outfile->Printf("\n    Warning: DF/CD-DSRG-MRPT2 only takes semi-canonical orbitals.");
@@ -379,17 +307,28 @@
             relax_ref = "ONCE";
         }
 
-        Hbar1_ = BTF_->build(tensor_type_,"One-body Hbar",spin_cases({"aa"}));
-        Hbar2_ = BTF_->build(tensor_type_,"Two-body Hbar",spin_cases({"aaaa"}));
-        Hbar1_["uv"] = F_["uv"];
-        Hbar1_["UV"] = F_["UV"];
-    }
-
-    if(options_.get_bool("MOLDEN_WRITE_FORTE"))
->>>>>>> f50224db
-    {
-
-<<<<<<< HEAD
+        if(my_proc == 0) Hbar1_ = BTF_->build(tensor_type_,"One-body Hbar",spin_cases({"aa"}));
+        if(my_proc == 0) Hbar2_ = BTF_->build(tensor_type_,"Two-body Hbar",spin_cases({"aaaa"}));
+        if(my_proc == 0) Hbar1_["uv"] = F_["uv"];
+        if(my_proc == 0) Hbar1_["UV"] = F_["UV"];
+    }
+
+    print_ = options_.get_int("PRINT");
+
+    if(my_proc == 0)
+    {
+        if(print_ > 1){
+            Gamma1_.print(stdout);
+            Eta1_.print(stdout);
+            F_.print(stdout);
+            H_.print(stdout);
+        }
+
+        for(auto orb_energy : Fa_)
+        {
+            outfile->Printf(" %8.8f", orb_energy);
+        }
+
         Delta1_.iterate([&](const std::vector<size_t>& i,const std::vector<SpinType>& spin,double& value){
             if (spin[0] == AlphaSpin){
                 value = Fa_[i[0]] - Fa_[i[1]];
@@ -400,9 +339,9 @@
 
         RDelta1_.iterate([&](const std::vector<size_t>& i,const std::vector<SpinType>& spin,double& value){
             if (spin[0]  == AlphaSpin){
-                value = renormalized_denominator(Fa_[i[0]] - Fa_[i[1]]);
+                value = dsrg_source_->compute_renormalized_denominator(Fa_[i[0]] - Fa_[i[1]]);
             }else if (spin[0]  == BetaSpin){
-                value = renormalized_denominator(Fb_[i[0]] - Fb_[i[1]]);
+                value = dsrg_source_->compute_renormalized_denominator(Fb_[i[0]] - Fb_[i[1]]);
             }
         });
 
@@ -416,21 +355,15 @@
         Lambda2_AA("pqrs") = reference_.L2bb()("pqrs");
 
         // Prepare exponential tensors for effective Fock matrix and integrals
-
         RExp1_.iterate([&](const std::vector<size_t>& i,const std::vector<SpinType>& spin,double& value){
             if (spin[0]  == AlphaSpin){
-                value = renormalized_exp(Fa_[i[0]] - Fa_[i[1]]);
+                value = dsrg_source_->compute_renormalized(Fa_[i[0]] - Fa_[i[1]]);
             }else if (spin[0]  == BetaSpin){
-                value = renormalized_exp(Fb_[i[0]] - Fb_[i[1]]);
+                value = dsrg_source_->compute_renormalized(Fb_[i[0]] - Fb_[i[1]]);
             }
         });
-    }
-
-
-    print_ = options_.get_int("PRINT");
-
-    if(my_proc == 0)
-    {
+
+        print_ = options_.get_int("PRINT");
         if(print_ > 1){
             Gamma1_.print(stdout);
             Eta1_.print(stdout);
@@ -440,61 +373,6 @@
         if(print_ > 2){
             Lambda2_.print(stdout);
         }
-
-=======
-        for(auto orb_energy : Fa_)
-        {
-            outfile->Printf(" %8.8f", orb_energy);
-        }
-        // Not right, but I do not care about occupation.  Look at orbital energies
-        for(int h = 0; h < nirrep; h++)
-            for(int i = 0; i < nmopi_[h]; i++)
-                occ_vector->set(h, i, 0.0);
-
-        view_modified_orbitals(this->reference_wavefunction_, this->Ca(), this->epsilon_a(), occ_vector );
-    }
-
-    Delta1_.iterate([&](const std::vector<size_t>& i,const std::vector<SpinType>& spin,double& value){
-        if (spin[0] == AlphaSpin){
-            value = Fa_[i[0]] - Fa_[i[1]];
-        }else if (spin[0]  == BetaSpin){
-            value = Fb_[i[0]] - Fb_[i[1]];
-        }
-    });
-
-    RDelta1_.iterate([&](const std::vector<size_t>& i,const std::vector<SpinType>& spin,double& value){
-        if (spin[0]  == AlphaSpin){
-            value = dsrg_source_->compute_renormalized_denominator(Fa_[i[0]] - Fa_[i[1]]);
-        }else if (spin[0]  == BetaSpin){
-            value = dsrg_source_->compute_renormalized_denominator(Fb_[i[0]] - Fb_[i[1]]);
-        }
-    });
-
-    // Fill out Lambda2_ and Lambda3_
-    Lambda2_ = BTF_->build(tensor_type_,"Lambda2_",spin_cases({"aaaa"}));
-    ambit::Tensor Lambda2_aa = Lambda2_.block("aaaa");
-    ambit::Tensor Lambda2_aA = Lambda2_.block("aAaA");
-    ambit::Tensor Lambda2_AA = Lambda2_.block("AAAA");
-    Lambda2_aa("pqrs") = reference_.L2aa()("pqrs");
-    Lambda2_aA("pqrs") = reference_.L2ab()("pqrs");
-    Lambda2_AA("pqrs") = reference_.L2bb()("pqrs");
-
-    // Prepare exponential tensors for effective Fock matrix and integrals
-    RExp1_.iterate([&](const std::vector<size_t>& i,const std::vector<SpinType>& spin,double& value){
-        if (spin[0]  == AlphaSpin){
-            value = dsrg_source_->compute_renormalized(Fa_[i[0]] - Fa_[i[1]]);
-        }else if (spin[0]  == BetaSpin){
-            value = dsrg_source_->compute_renormalized(Fb_[i[0]] - Fb_[i[1]]);
-        }
-    });
-
-    print_ = options_.get_int("PRINT");
-    if(print_ > 1){
-        Gamma1_.print(stdout);
-        Eta1_.print(stdout);
-        F_.print(stdout);
-        H_.print(stdout);
->>>>>>> f50224db
     }
     integral_type_ = ints_->integral_type();
     //GA_Sync();
@@ -580,7 +458,6 @@
 {
     Timer ComputeEnergy;
 
-<<<<<<< HEAD
         // Compute T2 and T1
     //int my_proc = GA_Nodeid();
     //int nproc   = GA_Nnodes();
@@ -588,9 +465,7 @@
     int nproc = 0;
     MPI_Comm_rank(MPI_COMM_WORLD, &my_proc);
     MPI_Comm_size(MPI_COMM_WORLD, &nproc);
-=======
     // Compute T2 and T1
->>>>>>> f50224db
     if(integral_type_!=DiskDF){compute_t2();}
     if(integral_type_!=DiskDF && my_proc == 0){renormalize_V();}
     if(integral_type_==DiskDF && my_proc == 0)
@@ -601,11 +476,7 @@
 
         std::vector<std::string> list_of_pphh_V = BTF_->generate_indices("vac", "pphh");
         std::string str = "Computing T2";
-<<<<<<< HEAD
-        //printf("\n P%d    %-36s ...", my_proc, str.c_str());
-=======
         outfile->Printf("\n    %-37s ...", str.c_str());
->>>>>>> f50224db
         Timer T2timer;
 
         // If exceed memory, use diskbased algorithm
@@ -708,46 +579,45 @@
         outfile->Printf("\n\n\n    CD/DF-DSRG-MRPT2 took   %8.8f s.", ComputeEnergy.get());
     }
 
-<<<<<<< HEAD
-=======
     Process::environment.globals["CURRENT ENERGY"] = Etotal;
 
     outfile->Printf("\n\n\n    CD/DF-DSRG-MRPT2 took   %8.8f s.", ComputeEnergy.get());
 
->>>>>>> f50224db
-    if(options_.get_bool("PRINT_DENOM2"))
-    {
-        std::ofstream myfile;
-        myfile.open ("DENOM.txt");
-        ambit::BlockedTensor Delta2 = BTF_->build(tensor_type_,"Delta1_",{"cavv", "ccvv", "ccva"});
-        Delta2.iterate([&](const std::vector<size_t>& i,const std::vector<SpinType>& spin,double& value){
-            if (spin[0]  == AlphaSpin){
-                value = 1 / (Fa_[i[0]] + Fa_[i[1]]- Fa_[i[2]] - Fa_[i[3]]);
-            }
-        });
-        ambit::Tensor Delta2ccvv = Delta2.block("ccvv");
-        ambit::Tensor Delta2cavv = Delta2.block("cavv");
-        ambit::Tensor Delta2ccva = Delta2.block("ccva");
-        myfile << "ccvv DELTA2\n";
-        int count = 0;
-        Delta2ccvv.iterate([&](const std::vector<size_t>&,double& value){
-            myfile << count << "  " << value << "\n";
-        });
-        myfile << "cavv DELTA2\n";
-
-        count = 0;
-        Delta2cavv.iterate([&](const std::vector<size_t>&,double& value){
-            myfile << count << "  " << value << "\n";
-        });
-        myfile << "ccva DELTA2\n";
-
-        count = 0;
-        Delta2ccva.iterate([&](const std::vector<size_t>&,double& value){
-            myfile << count << "  " << value << "\n";
-        });
-
-    }
-<<<<<<< HEAD
+    if(my_proc == 0)
+    {
+        if(options_.get_bool("PRINT_DENOM2"))
+        {
+            std::ofstream myfile;
+            myfile.open ("DENOM.txt");
+            ambit::BlockedTensor Delta2 = BTF_->build(tensor_type_,"Delta1_",{"cavv", "ccvv", "ccva"});
+            Delta2.iterate([&](const std::vector<size_t>& i,const std::vector<SpinType>& spin,double& value){
+                if (spin[0]  == AlphaSpin){
+                    value = 1 / (Fa_[i[0]] + Fa_[i[1]]- Fa_[i[2]] - Fa_[i[3]]);
+                }
+            });
+            ambit::Tensor Delta2ccvv = Delta2.block("ccvv");
+            ambit::Tensor Delta2cavv = Delta2.block("cavv");
+            ambit::Tensor Delta2ccva = Delta2.block("ccva");
+            myfile << "ccvv DELTA2\n";
+            int count = 0;
+            Delta2ccvv.iterate([&](const std::vector<size_t>&,double& value){
+                myfile << count << "  " << value << "\n";
+            });
+            myfile << "cavv DELTA2\n";
+
+            count = 0;
+            Delta2cavv.iterate([&](const std::vector<size_t>&,double& value){
+                myfile << count << "  " << value << "\n";
+            });
+            myfile << "ccva DELTA2\n";
+
+            count = 0;
+            Delta2ccva.iterate([&](const std::vector<size_t>&,double& value){
+                myfile << count << "  " << value << "\n";
+            });
+
+        }
+    }
     //if(my_proc == 0)
     //{
     //    Hbar0_ = Etotal - Eref_;
@@ -760,15 +630,16 @@
     MPI_Bcast(&Etotal, 1, MPI_DOUBLE, 0,MPI_COMM_WORLD);
     #endif
     Process::environment.globals["CURRENT ENERGY"] = Etotal;
-=======
-
-    Hbar0_ = Etotal - Eref_;
+
+    if(my_proc == 0) Hbar0_ = Etotal - Eref_;
+    #ifdef HAVE_MPI
+        MPI_Bcast(&Hbar0_, 1, MPI_DOUBLE, 0, MPI_COMM_WORLD);
+    #endif
 
     if(options_.get_str("RELAX_REF") != "NONE"){
-        relax_reference_once();
-    }
-
->>>>>>> f50224db
+        if(my_proc == 0) relax_reference_once();
+    }
+
     return Etotal;
 }
 
@@ -792,11 +663,10 @@
 }
 void THREE_DSRG_MRPT2::compute_t2()
 {
-<<<<<<< HEAD
     if(MPI::COMM_WORLD.Get_rank() == 0)
     {
         std::string str = "Computing T2";
-        outfile->Printf("\n    %-36s ...", str.c_str());
+        outfile->Printf("\n    %-37s ...", str.c_str());
         Timer timer;
 
         T2_["ijab"] = V_["abij"];
@@ -805,59 +675,27 @@
         T2_.iterate([&](const std::vector<size_t>& i,const std::vector<SpinType>& spin,double& value){
             if (spin[0] == AlphaSpin && spin[1] == AlphaSpin)
             {
-                value *= renormalized_denominator(Fa_[i[0]] + Fa_[i[1]] - Fa_[i[2]] - Fa_[i[3]]);
+                value *= dsrg_source_->compute_renormalized_denominator(Fa_[i[0]] + Fa_[i[1]] - Fa_[i[2]] - Fa_[i[3]]);
             }
             else if(spin[0]==BetaSpin && spin[1] == BetaSpin)
             {
-                value *= renormalized_denominator(Fb_[i[0]] + Fb_[i[1]] - Fb_[i[2]] - Fb_[i[3]]);
+                value *= dsrg_source_->compute_renormalized_denominator(Fb_[i[0]] + Fb_[i[1]] - Fb_[i[2]] - Fb_[i[3]]);
             }
             else
             {
-                value *= renormalized_denominator(Fa_[i[0]] + Fb_[i[1]] - Fa_[i[2]] - Fb_[i[3]]);
+                value *= dsrg_source_->compute_renormalized_denominator(Fa_[i[0]] + Fb_[i[1]] - Fa_[i[2]] - Fb_[i[3]]);
             }
         });
 
         // zero internal amplitudes
-        T2_.block("aaaa").zero();
-        T2_.block("aAaA").zero();
-        T2_.block("AAAA").zero();
-
+        if(!options_.get_bool("INTERNAL_AMP")){
+            T2_.block("aaaa").zero();
+            T2_.block("aAaA").zero();
+            T2_.block("AAAA").zero();
+        }
 
         outfile->Printf("...Done. Timing %15.6f s", timer.get());
     }
-
-=======
-    std::string str = "Computing T2";
-    outfile->Printf("\n    %-37s ...", str.c_str());
-    Timer timer;
-
-    T2_["ijab"] = V_["abij"];
-    T2_["iJaB"] = V_["aBiJ"];
-    T2_["IJAB"] = V_["ABIJ"];
-    T2_.iterate([&](const std::vector<size_t>& i,const std::vector<SpinType>& spin,double& value){
-        if (spin[0] == AlphaSpin && spin[1] == AlphaSpin)
-        {
-            value *= dsrg_source_->compute_renormalized_denominator(Fa_[i[0]] + Fa_[i[1]] - Fa_[i[2]] - Fa_[i[3]]);
-        }
-        else if(spin[0]==BetaSpin && spin[1] == BetaSpin)
-        {
-            value *= dsrg_source_->compute_renormalized_denominator(Fb_[i[0]] + Fb_[i[1]] - Fb_[i[2]] - Fb_[i[3]]);
-        }
-        else
-        {
-            value *= dsrg_source_->compute_renormalized_denominator(Fa_[i[0]] + Fb_[i[1]] - Fa_[i[2]] - Fb_[i[3]]);
-        }
-    });
-
-    // zero internal amplitudes
-    if(!options_.get_bool("INTERNAL_AMP")){
-        T2_.block("aaaa").zero();
-        T2_.block("aAaA").zero();
-        T2_.block("AAAA").zero();
-    }
-
-    outfile->Printf("...Done. Timing %15.6f s", timer.get());
->>>>>>> f50224db
 }
 
 ambit::BlockedTensor THREE_DSRG_MRPT2::compute_T2_minimal(const std::vector<std::string>& t2_spaces)
@@ -1252,19 +1090,12 @@
 double THREE_DSRG_MRPT2::E_VT2_2()
 {
     double E = 0.0;
-<<<<<<< HEAD
     int my_proc = MPI::COMM_WORLD.Get_rank();
     if(my_proc == 0)
     {
         Timer timer;
         std::string str = "Computing <[V, T2]> (C_2)^4 (no ccvv)";
         outfile->Printf("\n    %-36s ...", str.c_str());
-=======
-    Timer timer;
-    std::string str = "Computing <[V, T2]> (C_2)^4 (no ccvv)";
-    outfile->Printf("\n    %-37s ...", str.c_str());
->>>>>>> f50224db
-
         //TODO: Implement these without storing V and/or T2 by using blocking
         ambit::BlockedTensor temp = BTF_->build(tensor_type_, "temp",{"aa", "AA"});
 
@@ -1342,10 +1173,6 @@
         //Calculates all but ccvv, cCvV, and CCVV energies
         outfile->Printf("...Done. Timing %15.6f s", timer.get());
     }
-    //printf("\n P%d about to Sync", my_proc);
-    //GA_Sync();
-
-
     double Eccvv = 0.0;
 
     Timer ccvv_timer;
@@ -1355,11 +1182,7 @@
 
     if(options_.get_str("ccvv_algorithm")=="CORE")
     {
-<<<<<<< HEAD
         if(my_proc == 0) Eccvv = E_VT2_2_core();
-=======
-        Eccvv = E_VT2_2_core();
->>>>>>> f50224db
     }
     else if(options_.get_str("ccvv_algorithm")=="FLY_LOOP")
     {
@@ -2775,1079 +2598,6 @@
 
     return (Eacvv + Eccva);
 }
-<<<<<<< HEAD
-//void THREE_DSRG_MRPT2::relax_reference_once()
-//{
-//    /// Time to relax this reference!
-//        O1_ = BTF_->build(tensor_type_,"OneBody", spin_cases({"gg"}));
-//        O2_ = BTF_->build(tensor_type_, "TwoBody", spin_cases({"gggg"}));
-//        BlockedTensor T2all = BTF_->build(tensor_type_, "T2all", spin_cases({"hhpp"}));
-//        H0_ = BTF_->build(tensor_type_, "ZeroBody", spin_cases({"gg"}));
-//        H0_.iterate([&](const std::vector<size_t>& i,const std::vector<SpinType>& spin,double& value){
-//            if(i[0] == i[1]){
-//                if(spin[0] == AlphaSpin){
-//                    value = Fa_[i[0]];
-//                }else{
-//                    value = Fb_[i[0]];
-//                }
-//            }
-//        });
-//        Hbar1_ = BTF_->build(tensor_type_, "OneBody", spin_cases({"gg"}));
-//        Hbar2_ = BTF_->build(tensor_type_, "TwoBody", spin_cases({"gggg"}));
-//
-//        BlockedTensor Vint = BTF_->build(tensor_type_, "AllV", spin_cases({"gggg"}));
-//        BlockedTensor ThreeInt = compute_B_minimal(Vint.block_labels());
-//        Vint["pqrs"] =   ThreeInt["gpr"]*ThreeInt["gqs"];
-//        Vint["pqrs"] -=  ThreeInt["gps"]*ThreeInt["gqr"];
-//        Vint["PQRS"] =   ThreeInt["gPR"]*ThreeInt["gQS"];
-//        Vint["PQRS"] -=  ThreeInt["gPS"]*ThreeInt["gQR"];
-//        Vint["qPsR"] =   ThreeInt["gPR"]*ThreeInt["gqs"];
-//        Hbar1_("pq") = F_no_renorm_("pq");
-//        Hbar1_("PQ") = F_no_renorm_("PQ");
-//
-//        Hbar2_["pqrs"] = Vint["pqrs"];
-//        Hbar2_["pQrS"] = Vint["pQrS"];
-//        Hbar2_["PQRS"] = Vint["PQRS"];
-//
-//        T2all["ijab"] = Vint["ijab"];
-//        T2all["IJAB"] = Vint["IJAB"];
-//        T2all["iJaB"] = Vint["iJaB"];
-//        T2all.iterate([&](const std::vector<size_t>& i,const std::vector<SpinType>& spin,double& value){
-//            if (spin[0] == AlphaSpin && spin[1] == AlphaSpin)
-//            {
-//                value *= renormalized_denominator(Fa_[i[0]] + Fa_[i[1]] - Fa_[i[2]] - Fa_[i[3]]);
-//            }
-//            else if(spin[0]==BetaSpin && spin[1] == BetaSpin)
-//            {
-//                value *= renormalized_denominator(Fb_[i[0]] + Fb_[i[1]] - Fb_[i[2]] - Fb_[i[3]]);
-//            }
-//            else
-//            {
-//                value *= renormalized_denominator(Fa_[i[0]] + Fb_[i[1]] - Fa_[i[2]] - Fb_[i[3]]);
-//            }
-//        });
-//        T2all.block("aaaa").zero();
-//        T2all.block("AAAA").zero();
-//        T2all.block("aAaA").zero();
-//
-//        H1_T1_C1(H0_,T1_,0.5,O1_);
-//        H1_T2_C1(H0_,T2all,0.5,O1_);
-//        H1_T2_C2(H0_,T2all,0.5,O2_);
-//
-//        Hbar1_["pq"] += O1_["pq"];
-//        Hbar1_["PQ"] += O1_["PQ"];
-//        Hbar2_["pqrs"] += O2_["pqrs"];
-//        Hbar2_["pQrS"] += O2_["pQrS"];
-//        Hbar2_["PQRS"] += O2_["PQRS"];
-//
-//        Hbar1_["pq"] += O1_["qp"];
-//        Hbar1_["PQ"] += O1_["QP"];
-//        Hbar2_["pqrs"] += O2_["rspq"];
-//        Hbar2_["pQrS"] += O2_["rSpQ"];
-//        Hbar2_["PQRS"] += O2_["RSPQ"];
-//        if(true)
-//        {
-//            double Ecorr = 0.0;
-//            double Etemp = 0.0;
-//            std::vector<std::pair<std::string, double> > energy;
-//            H1_T1_C0(Hbar1_,T1_,1.0,Ecorr);
-//            energy.push_back({"<[F, A1]>", 2 * (Ecorr - Etemp)});
-//            Etemp = Ecorr;
-//
-//            H1_T2_C0(Hbar1_,T2all,1.0,Ecorr);
-//            energy.push_back({"<[F, A2]>", 2 * (Ecorr - Etemp)});
-//            Etemp = Ecorr;
-//
-//            H2_T1_C0(Hbar2_,T1_,1.0,Ecorr);
-//            energy.push_back({"<[V, A1]>", 2 * (Ecorr - Etemp)});
-//            Etemp = Ecorr;
-//
-//            H2_T2_C0(Hbar2_,T2all,1.0,Ecorr);
-//            energy.push_back({"<[V, A2]>", 2 * (Ecorr - Etemp)});
-//            Etemp = Ecorr;
-//
-//            // <[H, A]> = 2 * <[H, T]>
-//            Ecorr *= 2.0;
-//            energy.push_back({"DSRG-MRPT2 correlation energy", Ecorr});
-//            energy.push_back({"DSRG-MRPT2 total energy", Eref_ + Ecorr});
-//
-//            outfile->Printf("\n\n  ==> DSRG-MRPT2 Energy Summary <==\n");
-//            for (auto& str_dim : energy){
-//                outfile->Printf("\n    %-30s = %22.15f",str_dim.first.c_str(),str_dim.second);
-//            }
-//        }
-//
-//        O1_.zero();
-//        O2_.zero();
-//
-//        H1_T1_C1(Hbar1_,T1_,1.0,O1_);
-//        H1_T2_C1(Hbar1_,T2all,1.0,O1_);
-//        H2_T1_C1(Hbar2_,T1_,1.0,O1_);
-//        H2_T2_C1(Hbar2_,T2all,1.0,O1_);
-//
-//        H1_T2_C2(Hbar1_,T2all,1.0,O2_);
-//        H2_T1_C2(Hbar2_,T1_,1.0,O2_);
-//        H2_T2_C2(Hbar2_,T2all,1.0,O2_);
-//
-//
-//        Hbar1_["pq"] += O1_["pq"];
-//        Hbar1_["pq"] += O1_["qp"];
-//        Hbar1_["PQ"] += O1_["PQ"];
-//        Hbar1_["PQ"] += O1_["QP"];
-//        Hbar2_["pqrs"] += O2_["pqrs"];
-//        Hbar2_["pqrs"] += O2_["rspq"];
-//        Hbar2_["pQrS"] += O2_["pQrS"];
-//        Hbar2_["pQrS"] += O2_["rSpQ"];
-//        Hbar2_["PQRS"] += O2_["PQRS"];
-//        Hbar2_["PQRS"] += O2_["RSPQ"];
-//
-//        de_normal_order();
-//
-//        double E_relax = relaxed_energy();
-//
-//        Process::environment.globals["CURRENT ENERGY"] = E_relax;
-//
-//
-//        // printing
-//        print_h2("MRDSRG Energy Summary");
-//        outfile->Printf("\n    %-30s = %22.15f", "DSRG-MRPT2 (fixed)", Hbar0_ + Eref_);
-//        outfile->Printf("\n    %-30s = %22.15f", "DSRG-MRPT2 (relax)", E_relax);
-//        outfile->Printf("\n");
-//
-//}
-//double THREE_DSRG_MRPT2::relaxed_energy()
-//{
-//    // setup for FCISolver
-//    std::vector<size_t> rdocc = mo_space_info_->get_corr_abs_mo("RESTRICTED_DOCC");
-//    std::vector<size_t> active = mo_space_info_->get_corr_abs_mo("ACTIVE");
-//    Dimension active_dim = mo_space_info_->get_dimension("ACTIVE");
-//    int charge = Process::environment.molecule()->molecular_charge();
-//    if(options_["CHARGE"].has_changed()){
-//        charge = options_.get_int("CHARGE");
-//    }
-//    auto nelec = 0;
-//    int natom = Process::environment.molecule()->natom();
-//    for(int i = 0; i < natom; ++i){
-//        nelec += Process::environment.molecule()->fZ(i);
-//    }
-//    nelec -= charge;
-//    int multi = Process::environment.molecule()->multiplicity();
-//    if(options_["MULTIPLICITY"].has_changed()){
-//        multi = options_.get_int("MULTIPLICITY");
-//    }
-//    int ms = multi - 1;
-//    if(options_["MS"].has_changed()){
-//        ms = options_.get_int("MS");
-//    }
-//    auto nelec_actv = nelec - 2 * mo_space_info_->size("FROZEN_DOCC") - 2 * acore_mos_.size();
-//    auto na = (nelec_actv + ms) / 2;
-//    auto nb =  nelec_actv - na;
-//    O1_.citerate([&](const std::vector<size_t>& i,const std::vector<SpinType>& spin,const double& value){
-//        if (spin[0] == AlphaSpin){
-//            ints_->set_oei(i[0],i[1],value,true);
-//        }else{
-//            ints_->set_oei(i[0],i[1],value,false);
-//        }
-//    });
-//
-//    // reference relaxation
-//    double Erelax = 0.0;
-//        // diagonalize the Hamiltonian
-//    FCISolver fcisolver(active_dim,acore_mos_,aactv_mos_,na,nb,multi,options_.get_int("ROOT_SYM"),ints_, mo_space_info_,
-//                                             options_.get_int("NTRIAL_PER_ROOT"),print_, options_);
-//    fcisolver.set_max_rdm_level(2);
-//    fcisolver.set_nroot(options_.get_int("NROOT"));
-//    fcisolver.set_root(options_.get_int("ROOT"));
-//    fcisolver.test_rdms(options_.get_bool("TEST_RDMS"));
-//    fcisolver.set_fci_iterations(options_.get_int("FCI_ITERATIONS"));
-//    fcisolver.set_collapse_per_root(options_.get_int("DAVIDSON_COLLAPSE_PER_ROOT"));
-//    fcisolver.set_subspace_per_root(options_.get_int("DAVIDSON_SUBSPACE_PER_ROOT"));
-//    fcisolver.print_no(false);
-//
-//    std::shared_ptr<FCIIntegrals> fci_ints = std::make_shared<FCIIntegrals>(ints_, active, rdocc);
-//    auto na_array = mo_space_info_->get_corr_abs_mo("ACTIVE");
-//    fcisolver.use_user_integrals_and_restricted_docc(true);
-//    fci_ints->set_active_integrals(Hbar2_.block("aaaa"), Hbar2_.block("aAaA"),Hbar2_.block("AAAA"));
-//    std::vector<std::vector<double> > oei_vector;
-//    if((core_  + mo_space_info_->size("FROZEN_DOCC")) > 0)
-//    {
-//        oei_vector = compute_restricted_docc_operator_dsrg();
-//        fci_ints->set_restricted_one_body_operator(oei_vector[0], oei_vector[1]);
-//        fci_ints->set_scalar_energy(scalar_energy_fci_);
-//        fcisolver.set_integral_pointer(fci_ints);
-//    }
-//    else{
-//        std::vector<double> oei_a(active_ * active_);
-//        std::vector<double> oei_b(active_ * active_);
-//
-//        for (size_t p = 0; p < active_; ++p){
-//            size_t pp = active[p];
-//            for (size_t q = 0; q < active_; ++q){
-//                size_t qq = active[q];
-//                size_t idx = active_ * p + q;
-//                oei_a[idx] = ints_->oei_a(pp,qq);
-//                oei_b[idx] = ints_->oei_b(pp,qq);
-//            }
-//        }
-//        oei_vector.push_back(oei_a);
-//        oei_vector.push_back(oei_b);
-//        fci_ints->set_restricted_one_body_operator(oei_vector[0], oei_vector[1]);
-//        fci_ints->set_scalar_energy(scalar_energy_fci_);
-//        fcisolver.set_integral_pointer(fci_ints);
-//    }
-//
-//    Erelax = fcisolver.compute_energy();
-//    return Erelax;
-//
-//}
-//void THREE_DSRG_MRPT2::H1_T1_C0(BlockedTensor& H1, BlockedTensor& T1, const double& alpha, double& C0){
-//    Timer timer;
-//
-//    double E = 0.0;
-//    E += H1["em"] * T1["me"];
-//    E += H1["ex"] * T1["ye"] * Gamma1_["xy"];
-//    E += H1["xm"] * T1["my"] * Eta1_["yx"];
-//
-//    E += H1["EM"] * T1["ME"];
-//    E += H1["EX"] * T1["YE"] * Gamma1_["XY"];
-//    E += H1["XM"] * T1["MY"] * Eta1_["YX"];
-//
-//    E *= alpha;
-//    C0 += E;
-//
-//    if(print_ > 2){
-//        outfile->Printf("\n    Time for [H1, T1] -> C0 : %12.3f",timer.get());
-//    }
-//    time_H1_T1_C0 += timer.get();
-//}
-//
-//void THREE_DSRG_MRPT2::H1_T2_C0(BlockedTensor& H1, BlockedTensor& T2, const double& alpha, double& C0){
-//    Timer timer;
-//    BlockedTensor temp;
-//    double E = 0.0;
-//
-//    temp = ambit::BlockedTensor::build(tensor_type_,"temp",{"aaaa"});
-//    temp["uvxy"] += H1["ex"] * T2["uvey"];
-//    temp["uvxy"] -= H1["vm"] * T2["umxy"];
-//    E += 0.5 * temp["uvxy"] * Lambda2_["xyuv"];
-//
-//    temp = ambit::BlockedTensor::build(tensor_type_,"temp",{"AAAA"});
-//    temp["UVXY"] += H1["EX"] * T2["UVEY"];
-//    temp["UVXY"] -= H1["VM"] * T2["UMXY"];
-//    E += 0.5 * temp["UVXY"] * Lambda2_["XYUV"];
-//
-//    temp = ambit::BlockedTensor::build(tensor_type_,"temp",{"aAaA"});
-//    temp["uVxY"] += H1["ex"] * T2["uVeY"];
-//    temp["uVxY"] += H1["EY"] * T2["uVxE"];
-//    temp["uVxY"] -= H1["VM"] * T2["uMxY"];
-//    temp["uVxY"] -= H1["um"] * T2["mVxY"];
-//    E += temp["uVxY"] * Lambda2_["xYuV"];
-//
-//    E  *= alpha;
-//    C0 += E;
-//
-//    if(print_ > 2){
-//        outfile->Printf("\n    Time for [H1, T2] -> C0 : %12.3f",timer.get());
-//    }
-//    time_H1_T2_C0 += timer.get();
-//}
-//
-//void THREE_DSRG_MRPT2::H2_T1_C0(BlockedTensor& H2, BlockedTensor& T1, const double& alpha, double& C0){
-//    Timer timer;
-//    BlockedTensor temp;
-//    double E = 0.0;
-//
-//    temp = ambit::BlockedTensor::build(tensor_type_,"temp",{"aaaa"});
-//    temp["uvxy"] += H2["evxy"] * T1["ue"];
-//    temp["uvxy"] -= H2["uvmy"] * T1["mx"];
-//    E += 0.5 * temp["uvxy"] * Lambda2_["xyuv"];
-//
-//    temp = ambit::BlockedTensor::build(tensor_type_,"temp",{"AAAA"});
-//    temp["UVXY"] += H2["EVXY"] * T1["UE"];
-//    temp["UVXY"] -= H2["UVMY"] * T1["MX"];
-//    E += 0.5 * temp["UVXY"] * Lambda2_["XYUV"];
-//
-//    temp = ambit::BlockedTensor::build(tensor_type_,"temp",{"aAaA"});
-//    temp["uVxY"] += H2["eVxY"] * T1["ue"];
-//    temp["uVxY"] += H2["uExY"] * T1["VE"];
-//    temp["uVxY"] -= H2["uVmY"] * T1["mx"];
-//    temp["uVxY"] -= H2["uVxM"] * T1["MY"];
-//    E += temp["uVxY"] * Lambda2_["xYuV"];
-//
-//    E  *= alpha;
-//    C0 += E;
-//
-//    if(print_ > 2){
-//        outfile->Printf("\n    Time for [H2, T1] -> C0 : %12.3f",timer.get());
-//    }
-//    time_H2_T1_C0 += timer.get();
-//}
-//
-//void THREE_DSRG_MRPT2::H2_T2_C0(BlockedTensor& H2, BlockedTensor& T2, const double& alpha, double& C0){
-//    Timer timer;
-//
-//    // <[Hbar2, T2]> (C_2)^4
-//    double E = H2["eFmN"] * T2["mNeF"];
-//    E += 0.25 * H2["efmn"] * T2["mnef"];
-//    E += 0.25 * H2["EFMN"] * T2["MNEF"];
-//
-//    BlockedTensor temp = ambit::BlockedTensor::build(tensor_type_,"temp",spin_cases({"aa"}));
-//    temp["vu"] += 0.5 * H2["efmu"] * T2["mvef"];
-//    temp["vu"] += H2["fEuM"] * T2["vMfE"];
-//    temp["VU"] += 0.5 * H2["EFMU"] * T2["MVEF"];
-//    temp["VU"] += H2["eFmU"] * T2["mVeF"];
-//    E += temp["vu"] * Gamma1_["uv"];
-//    E += temp["VU"] * Gamma1_["UV"];
-//
-//    temp.zero();
-//    temp["vu"] += 0.5 * H2["vemn"] * T2["mnue"];
-//    temp["vu"] += H2["vEmN"] * T2["mNuE"];
-//    temp["VU"] += 0.5 * H2["VEMN"] * T2["MNUE"];
-//    temp["VU"] += H2["eVnM"] * T2["nMeU"];
-//    E += temp["vu"] * Eta1_["uv"];
-//    E += temp["VU"] * Eta1_["UV"];
-//
-//    temp = BTF_->build(tensor_type_,"temp",spin_cases({"aaaa"}));
-//    temp["yvxu"] += H2["efxu"] * T2["yvef"];
-//    temp["yVxU"] += H2["eFxU"] * T2["yVeF"];
-//    temp["YVXU"] += H2["EFXU"] * T2["YVEF"];
-//    E += 0.25 * temp["yvxu"] * Gamma1_["xy"] * Gamma1_["uv"];
-//    E += temp["yVxU"] * Gamma1_["UV"] * Gamma1_["xy"];
-//    E += 0.25 * temp["YVXU"] * Gamma1_["XY"] * Gamma1_["UV"];
-//
-//    temp.zero();
-//    temp["vyux"] += H2["vymn"] * T2["mnux"];
-//    temp["vYuX"] += H2["vYmN"] * T2["mNuX"];
-//    temp["VYUX"] += H2["VYMN"] * T2["MNUX"];
-//    E += 0.25 * temp["vyux"] * Eta1_["uv"] * Eta1_["xy"];
-//    E += temp["vYuX"] * Eta1_["uv"] * Eta1_["XY"];
-//    E += 0.25 * temp["VYUX"] * Eta1_["UV"] * Eta1_["XY"];
-//
-//    temp.zero();
-//    temp["vyux"] += H2["vemx"] * T2["myue"];
-//    temp["vyux"] += H2["vExM"] * T2["yMuE"];
-//    temp["VYUX"] += H2["eVmX"] * T2["mYeU"];
-//    temp["VYUX"] += H2["VEXM"] * T2["YMUE"];
-//    E += temp["vyux"] * Gamma1_["xy"] * Eta1_["uv"];
-//    E += temp["VYUX"] * Gamma1_["XY"] * Eta1_["UV"];
-//    temp["yVxU"] = H2["eVxM"] * T2["yMeU"];
-//    E += temp["yVxU"] * Gamma1_["xy"] * Eta1_["UV"];
-//    temp["vYuX"] = H2["vEmX"] * T2["mYuE"];
-//    E += temp["vYuX"] * Gamma1_["XY"] * Eta1_["uv"];
-//
-//    temp.zero();
-//    temp["yvxu"] += 0.5 * Gamma1_["wz"] * H2["vexw"] * T2["yzue"];
-//    temp["yvxu"] += Gamma1_["WZ"] * H2["vExW"] * T2["yZuE"];
-//    temp["yvxu"] += 0.5 * Eta1_["wz"] * T2["myuw"] * H2["vzmx"];
-//    temp["yvxu"] += Eta1_["WZ"] * T2["yMuW"] * H2["vZxM"];
-//    E += temp["yvxu"] * Gamma1_["xy"] * Eta1_["uv"];
-//
-//    temp["YVXU"] += 0.5 * Gamma1_["WZ"] * H2["VEXW"] * T2["YZUE"];
-//    temp["YVXU"] += Gamma1_["wz"] * H2["eVwX"] * T2["zYeU"];
-//    temp["YVXU"] += 0.5 * Eta1_["WZ"] * T2["MYUW"] * H2["VZMX"];
-//    temp["YVXU"] += Eta1_["wz"] * H2["zVmX"] * T2["mYwU"];
-//    E += temp["YVXU"] * Gamma1_["XY"] * Eta1_["UV"];
-//
-//    // <[Hbar2, T2]> C_4 (C_2)^2 HH -- combined with PH
-//    temp = ambit::BlockedTensor::build(tensor_type_,"temp",spin_cases({"aaaa"}));
-//    temp["uvxy"] += 0.125 * H2["uvmn"] * T2["mnxy"];
-//    temp["uvxy"] += 0.25 * Gamma1_["wz"] * H2["uvmw"] * T2["mzxy"];
-//    temp["uVxY"] += H2["uVmN"] * T2["mNxY"];
-//    temp["uVxY"] += Gamma1_["wz"] * T2["zMxY"] * H2["uVwM"];
-//    temp["uVxY"] += Gamma1_["WZ"] * H2["uVmW"] * T2["mZxY"];
-//    temp["UVXY"] += 0.125 * H2["UVMN"] * T2["MNXY"];
-//    temp["UVXY"] += 0.25 * Gamma1_["WZ"] * H2["UVMW"] * T2["MZXY"];
-//
-//    // <[Hbar2, T2]> C_4 (C_2)^2 PP -- combined with PH
-//    temp["uvxy"] += 0.125 * H2["efxy"] * T2["uvef"];
-//    temp["uvxy"] += 0.25 * Eta1_["wz"] * T2["uvew"] * H2["ezxy"];
-//    temp["uVxY"] += H2["eFxY"] * T2["uVeF"];
-//    temp["uVxY"] += Eta1_["wz"] * H2["zExY"] * T2["uVwE"];
-//    temp["uVxY"] += Eta1_["WZ"] * T2["uVeW"] * H2["eZxY"];
-//    temp["UVXY"] += 0.125 * H2["EFXY"] * T2["UVEF"];
-//    temp["UVXY"] += 0.25 * Eta1_["WZ"] * T2["UVEW"] * H2["EZXY"];
-//
-//    // <[Hbar2, T2]> C_4 (C_2)^2 PH
-//    temp["uvxy"] += H2["eumx"] * T2["mvey"];
-//    temp["uvxy"] += H2["uExM"] * T2["vMyE"];
-//    temp["uvxy"] += Gamma1_["wz"] * T2["zvey"] * H2["euwx"];
-//    temp["uvxy"] += Gamma1_["WZ"] * H2["uExW"] * T2["vZyE"];
-//    temp["uvxy"] += Eta1_["zw"] * H2["wumx"] * T2["mvzy"];
-//    temp["uvxy"] += Eta1_["ZW"] * T2["vMyZ"] * H2["uWxM"];
-//    E += temp["uvxy"] * Lambda2_["xyuv"];
-//
-//    temp["UVXY"] += H2["eUmX"] * T2["mVeY"];
-//    temp["UVXY"] += H2["EUMX"] * T2["MVEY"];
-//    temp["UVXY"] += Gamma1_["wz"] * T2["zVeY"] * H2["eUwX"];
-//    temp["UVXY"] += Gamma1_["WZ"] * T2["ZVEY"] * H2["EUWX"];
-//    temp["UVXY"] += Eta1_["zw"] * H2["wUmX"] * T2["mVzY"];
-//    temp["UVXY"] += Eta1_["ZW"] * H2["WUMX"] * T2["MVZY"];
-//    E += temp["UVXY"] * Lambda2_["XYUV"];
-//
-//    temp["uVxY"] += H2["uexm"] * T2["mVeY"];
-//    temp["uVxY"] += H2["uExM"] * T2["MVEY"];
-//    temp["uVxY"] -= H2["eVxM"] * T2["uMeY"];
-//    temp["uVxY"] -= H2["uEmY"] * T2["mVxE"];
-//    temp["uVxY"] += H2["eVmY"] * T2["umxe"];
-//    temp["uVxY"] += H2["EVMY"] * T2["uMxE"];
-//
-//    temp["uVxY"] += Gamma1_["wz"] * T2["zVeY"] * H2["uexw"];
-//    temp["uVxY"] += Gamma1_["WZ"] * T2["ZVEY"] * H2["uExW"];
-//    temp["uVxY"] -= Gamma1_["WZ"] * H2["eVxW"] * T2["uZeY"];
-//    temp["uVxY"] -= Gamma1_["wz"] * T2["zVxE"] * H2["uEwY"];
-//    temp["uVxY"] += Gamma1_["wz"] * T2["zuex"] * H2["eVwY"];
-//    temp["uVxY"] -= Gamma1_["WZ"] * H2["EVYW"] * T2["uZxE"];
-//
-//    temp["uVxY"] += Eta1_["zw"] * H2["wumx"] * T2["mVzY"];
-//    temp["uVxY"] += Eta1_["ZW"] * T2["VMYZ"] * H2["uWxM"];
-//    temp["uVxY"] -= Eta1_["zw"] * H2["wVxM"] * T2["uMzY"];
-//    temp["uVxY"] -= Eta1_["ZW"] * T2["mVxZ"] * H2["uWmY"];
-//    temp["uVxY"] += Eta1_["zw"] * T2["umxz"] * H2["wVmY"];
-//    temp["uVxY"] += Eta1_["ZW"] * H2["WVMY"] * T2["uMxZ"];
-//    E += temp["uVxY"] * Lambda2_["xYuV"];
-//
-//    // <[Hbar2, T2]> C_6 C_2_
-//    if(options_.get_str("THREEPDC") != "ZERO"){
-//        BlockedTensor Lambda3 = BTF_->build(tensor_type_,"Lambda3_",spin_cases({"aaaaaa"}));
-//        ambit::Tensor Lambda3_aaa = Lambda3.block("aaaaaa");
-//        ambit::Tensor Lambda3_aaA = Lambda3.block("aaAaaA");
-//        ambit::Tensor Lambda3_aAA = Lambda3.block("aAAaAA");
-//        ambit::Tensor Lambda3_AAA = Lambda3.block("AAAAAA");
-//        Lambda3_aaa("pqrstu") = reference_.L3aaa()("pqrstu");
-//        Lambda3_aaA("pqrstu") = reference_.L3aab()("pqrstu");
-//        Lambda3_aAA("pqrstu") = reference_.L3abb()("pqrstu");
-//        Lambda3_AAA("pqrstu") = reference_.L3bbb()("pqrstu");
-//        temp = ambit::BlockedTensor::build(tensor_type_,"temp",{"aaaaaa"});
-//        temp["uvwxyz"] += H2["uviz"] * T2["iwxy"];      //  aaaaaa from hole
-//        temp["uvwxyz"] += H2["waxy"] * T2["uvaz"];      //  aaaaaa from particle
-//        E += 0.25 * temp["uvwxyz"] * Lambda3["xyzuvw"];
-//
-//        temp = ambit::BlockedTensor::build(tensor_type_,"temp",{"AAAAAA"});
-//        temp["UVWXYZ"] += H2["UVIZ"] * T2["IWXY"];      //  AAAAAA from hole
-//        temp["UVWXYZ"] += H2["WAXY"] * T2["UVAZ"];      //  AAAAAA from particle
-//        E += 0.25 * temp["UVWXYZ"] * Lambda3["XYZUVW"];
-//
-//        temp = ambit::BlockedTensor::build(tensor_type_,"temp",{"aaAaaA"});
-//        temp["uvWxyZ"] -= H2["uviy"] * T2["iWxZ"];      //  aaAaaA from hole
-//        temp["uvWxyZ"] -= H2["uWiZ"] * T2["ivxy"];      //  aaAaaA from hole
-//        temp["uvWxyZ"] += H2["uWyI"] * T2["vIxZ"];      //  aaAaaA from hole
-//        temp["uvWxyZ"] += H2["uWyI"] * T2["vIxZ"];      //  aaAaaA from hole
-//
-//        temp["uvWxyZ"] += H2["aWxZ"] * T2["uvay"];      //  aaAaaA from particle
-//        temp["uvWxyZ"] -= H2["vaxy"] * T2["uWaZ"];      //  aaAaaA from particle
-//        temp["uvWxyZ"] -= H2["vAxZ"] * T2["uWyA"];      //  aaAaaA from particle
-//        temp["uvWxyZ"] -= H2["vAxZ"] * T2["uWyA"];      //  aaAaaA from particle
-//        E += 0.5 * temp["uvWxyZ"] * Lambda3["xyZuvW"];
-//
-//        temp = ambit::BlockedTensor::build(tensor_type_,"temp",{"aAAaAA"});
-//        temp["uVWxYZ"] -= H2["VWIZ"] * T2["uIxY"];      //  aAAaAA from hole
-//        temp["uVWxYZ"] -= H2["uVxI"] * T2["IWYZ"];      //  aAAaAA from hole
-//        temp["uVWxYZ"] += H2["uViZ"] * T2["iWxY"];      //  aAAaAA from hole
-//        temp["uVWxYZ"] += H2["uViZ"] * T2["iWxY"];      //  aAAaAA from hole
-//
-//        temp["uVWxYZ"] += H2["uAxY"] * T2["VWAZ"];      //  aAAaAA from particle
-//        temp["uVWxYZ"] -= H2["WAYZ"] * T2["uVxA"];      //  aAAaAA from particle
-//        temp["uVWxYZ"] -= H2["aWxY"] * T2["uVaZ"];      //  aAAaAA from particle
-//        temp["uVWxYZ"] -= H2["aWxY"] * T2["uVaZ"];      //  aAAaAA from particle
-//        E += 0.5 * temp["uVWxYZ"] * Lambda3["xYZuVW"];
-//    }
-//
-//    // multiply prefactor and copy to C0
-//    E  *= alpha;
-//    C0 += E;
-//
-//    if(print_ > 2){
-//        outfile->Printf("\n    Time for [H2, T2] -> C0 : %12.3f",timer.get());
-//    }
-//    time_H2_T2_C0 += timer.get();
-//}
-//
-//void THREE_DSRG_MRPT2::H1_T1_C1(BlockedTensor& H1, BlockedTensor& T1, const double& alpha, BlockedTensor& C1){
-//    Timer timer;
-//
-//    C1["ip"] += alpha * H1["ap"] * T1["ia"];
-//    C1["qa"] -= alpha * T1["ia"] * H1["qi"];
-//
-//    C1["IP"] += alpha * H1["AP"] * T1["IA"];
-//    C1["QA"] -= alpha * T1["IA"] * H1["QI"];
-//    //C1["ij"] += alpha * H1["aj"] * T1["ia"];
-//    //C1["kj"] -= alpha * T1["ij"] * H1["ki"];
-//
-//    //C1["IJ"] += alpha * H1["AJ"] * T1["IA"];
-//    //C1["QA"] -= alpha * T1["IA"] * H1["QI"];
-//
-//    if(print_ > 2){
-//        outfile->Printf("\n    Time for [H1, T1] -> C1 : %12.3f",timer.get());
-//    }
-//    time_H1_T1_C1 += timer.get();
-//}
-//
-//void THREE_DSRG_MRPT2::H1_T2_C1(BlockedTensor& H1, BlockedTensor& T2, const double& alpha, BlockedTensor& C1){
-//    Timer timer;
-//
-//    C1["ia"] += alpha * H1["bm"] * T2["imab"];
-//    C1["ia"] += alpha * H1["bu"] * T2["ivab"] * Gamma1_["uv"];
-//    C1["ia"] -= alpha * H1["vj"] * T2["ijau"] * Gamma1_["uv"];
-//    C1["ia"] += alpha * H1["BM"] * T2["iMaB"];
-//    C1["ia"] += alpha * H1["BU"] * T2["iVaB"] * Gamma1_["UV"];
-//    C1["ia"] -= alpha * H1["VJ"] * T2["iJaU"] * Gamma1_["UV"];
-//
-//    C1["IA"] += alpha * H1["bm"] * T2["mIbA"];
-//    C1["IA"] += alpha * H1["bu"] * Gamma1_["uv"] * T2["vIbA"];
-//    C1["IA"] -= alpha * H1["vj"] * T2["jIuA"] * Gamma1_["uv"];
-//    C1["IA"] += alpha * H1["BM"] * T2["IMAB"];
-//    C1["IA"] += alpha * H1["BU"] * T2["IVAB"] * Gamma1_["UV"];
-//    C1["IA"] -= alpha * H1["VJ"] * T2["IJAU"] * Gamma1_["UV"];
-//
-//    if(print_ > 2){
-//        outfile->Printf("\n    Time for [H1, T2] -> C1 : %12.3f",timer.get());
-//    }
-//    time_H1_T2_C1 += timer.get();
-//}
-//
-//void THREE_DSRG_MRPT2::H2_T1_C1(BlockedTensor& H2, BlockedTensor& T1, const double& alpha, BlockedTensor& C1){
-//    Timer timer;
-//
-//    C1["qp"] += alpha * T1["ma"] * H2["qapm"];
-//    C1["qp"] += alpha * T1["xe"] * Gamma1_["yx"] * H2["qepy"];
-//    C1["qp"] -= alpha * T1["mu"] * Gamma1_["uv"] * H2["qvpm"];
-//    C1["qp"] += alpha * T1["MA"] * H2["qApM"];
-//    C1["qp"] += alpha * T1["XE"] * Gamma1_["YX"] * H2["qEpY"];
-//    C1["qp"] -= alpha * T1["MU"] * Gamma1_["UV"] * H2["qVpM"];
-//
-//    C1["QP"] += alpha * T1["ma"] * H2["aQmP"];
-//    C1["QP"] += alpha * T1["xe"] * Gamma1_["yx"] * H2["eQyP"];
-//    C1["QP"] -= alpha * T1["mu"] * Gamma1_["uv"] * H2["vQmP"];
-//    C1["QP"] += alpha * T1["MA"] * H2["QAPM"];
-//    C1["QP"] += alpha * T1["XE"] * Gamma1_["YX"] * H2["QEPY"];
-//    C1["QP"] -= alpha * T1["MU"] * Gamma1_["UV"] * H2["QVPM"];
-//
-//    if(print_ > 2){
-//        outfile->Printf("\n    Time for [H2, T1] -> C1 : %12.3f",timer.get());
-//    }
-//    time_H2_T1_C1 += timer.get();
-//}
-//
-//void THREE_DSRG_MRPT2::H2_T2_C1(BlockedTensor& H2, BlockedTensor& T2, const double& alpha, BlockedTensor& C1){
-//    Timer timer;
-//    BlockedTensor temp;
-//
-//    // [Hbar2, T2] (C_2)^3 -> C1 particle contractions
-//    C1["ir"] += 0.5 * alpha * H2["abrm"] * T2["imab"];
-//    C1["ir"] += alpha * H2["aBrM"] * T2["iMaB"];
-//    C1["IR"] += 0.5 * alpha * H2["ABRM"] * T2["IMAB"];
-//    C1["IR"] += alpha * H2["aBmR"] * T2["mIaB"];
-//
-//    C1["ir"] += 0.5 * alpha * Gamma1_["uv"] * H2["abru"] * T2["ivab"];
-//    C1["ir"] += alpha * Gamma1_["UV"] * H2["aBrU"] * T2["iVaB"];
-//    C1["IR"] += 0.5 * alpha * Gamma1_["UV"] * H2["ABRU"] * T2["IVAB"];
-//    C1["IR"] += alpha * Gamma1_["uv"] * H2["aBuR"] * T2["vIaB"];
-//
-//    C1["ir"] += 0.5 * alpha * T2["ijux"] * Gamma1_["xy"] * Gamma1_["uv"] * H2["vyrj"];
-//    C1["IR"] += 0.5 * alpha * T2["IJUX"] * Gamma1_["XY"] * Gamma1_["UV"] * H2["VYRJ"];
-//    temp = ambit::BlockedTensor::build(tensor_type_,"temp",{"hHaA"});
-//    temp["iJvY"] = T2["iJuX"] * Gamma1_["XY"] * Gamma1_["uv"];
-//    C1["ir"] += alpha * temp["iJvY"] * H2["vYrJ"];
-//    C1["IR"] += alpha * temp["jIvY"] * H2["vYjR"];
-//
-//    C1["ir"] -= alpha * Gamma1_["uv"] * H2["vbrm"] * T2["imub"];
-//    C1["ir"] -= alpha * Gamma1_["uv"] * H2["vBrM"] * T2["iMuB"];
-//    C1["ir"] -= alpha * Gamma1_["UV"] * T2["iMbU"] * H2["bVrM"];
-//    C1["IR"] -= alpha * Gamma1_["UV"] * H2["VBRM"] * T2["IMUB"];
-//    C1["IR"] -= alpha * Gamma1_["UV"] * H2["bVmR"] * T2["mIbU"];
-//    C1["IR"] -= alpha * Gamma1_["uv"] * H2["vBmR"] * T2["mIuB"];
-//
-//    C1["ir"] -= alpha * H2["vbrx"] * Gamma1_["uv"] * Gamma1_["xy"] * T2["iyub"];
-//    C1["ir"] -= alpha * H2["vBrX"] * Gamma1_["uv"] * Gamma1_["XY"] * T2["iYuB"];
-//    C1["ir"] -= alpha * H2["bVrX"] * Gamma1_["XY"] * Gamma1_["UV"] * T2["iYbU"];
-//    C1["IR"] -= alpha * H2["VBRX"] * Gamma1_["UV"] * Gamma1_["XY"] * T2["IYUB"];
-//    C1["IR"] -= alpha * H2["vBxR"] * Gamma1_["uv"] * Gamma1_["xy"] * T2["yIuB"];
-//    C1["IR"] -= alpha * T2["yIbU"] * Gamma1_["UV"] * Gamma1_["xy"] * H2["bVxR"];
-//
-//    // [Hbar2, T2] (C_2)^3 -> C1 hole contractions
-//    C1["pa"] -= 0.5 * alpha * H2["peij"] * T2["ijae"];
-//    C1["pa"] -= alpha * H2["pEiJ"] * T2["iJaE"];
-//    C1["PA"] -= 0.5 * alpha * H2["PEIJ"] * T2["IJAE"];
-//    C1["PA"] -= alpha * H2["ePiJ"] * T2["iJeA"];
-//
-//    C1["pa"] -= 0.5 * alpha * Eta1_["uv"] * T2["ijau"] * H2["pvij"];
-//    C1["pa"] -= alpha * Eta1_["UV"] * T2["iJaU"] * H2["pViJ"];
-//    C1["PA"] -= 0.5 * alpha * Eta1_["UV"] * T2["IJAU"] * H2["PVIJ"];
-//    C1["PA"] -= alpha * Eta1_["uv"] * T2["iJuA"] * H2["vPiJ"];
-//
-//    C1["pa"] -= 0.5 * alpha * T2["vyab"] * Eta1_["uv"] * Eta1_["xy"] * H2["pbux"];
-//    C1["PA"] -= 0.5 * alpha * T2["VYAB"] * Eta1_["UV"] * Eta1_["XY"] * H2["PBUX"];
-//    temp = ambit::BlockedTensor::build(tensor_type_,"temp",{"aApP"});
-//    temp["uXaB"] = T2["vYaB"] * Eta1_["uv"] * Eta1_["XY"];
-//    C1["pa"] -= alpha * H2["pBuX"] * temp["uXaB"];
-//    C1["PA"] -= alpha * H2["bPuX"] * temp["uXbA"];
-//
-//    C1["pa"] += alpha * Eta1_["uv"] * T2["vjae"] * H2["peuj"];
-//    C1["pa"] += alpha * Eta1_["uv"] * T2["vJaE"] * H2["pEuJ"];
-//    C1["pa"] += alpha * Eta1_["UV"] * H2["pEjU"] * T2["jVaE"];
-//    C1["PA"] += alpha * Eta1_["UV"] * T2["VJAE"] * H2["PEUJ"];
-//    C1["PA"] += alpha * Eta1_["uv"] * T2["vJeA"] * H2["ePuJ"];
-//    C1["PA"] += alpha * Eta1_["UV"] * H2["ePjU"] * T2["jVeA"];
-//
-//    C1["pa"] += alpha * T2["vjax"] * Eta1_["uv"] * Eta1_["xy"] * H2["pyuj"];
-//    C1["pa"] += alpha * T2["vJaX"] * Eta1_["uv"] * Eta1_["XY"] * H2["pYuJ"];
-//    C1["pa"] += alpha * T2["jVaX"] * Eta1_["XY"] * Eta1_["UV"] * H2["pYjU"];
-//    C1["PA"] += alpha * T2["VJAX"] * Eta1_["UV"] * Eta1_["XY"] * H2["PYUJ"];
-//    C1["PA"] += alpha * T2["vJxA"] * Eta1_["uv"] * Eta1_["xy"] * H2["yPuJ"];
-//    C1["PA"] += alpha * H2["yPjU"] * Eta1_["UV"] * Eta1_["xy"] * T2["jVxA"];
-//
-//    // [Hbar2, T2] C_4 C_2 2:2 -> C1
-//    C1["ir"] +=  0.25 * alpha * T2["ijxy"] * Lambda2_["xyuv"] * H2["uvrj"];
-//    C1["IR"] +=  0.25 * alpha * T2["IJXY"] * Lambda2_["XYUV"] * H2["UVRJ"];
-//    temp = ambit::BlockedTensor::build(tensor_type_,"temp",{"hHaA"});
-//    temp["iJuV"] = T2["iJxY"] * Lambda2_["xYuV"];
-//    C1["ir"] += alpha * H2["uVrJ"] * temp["iJuV"];
-//    C1["IR"] += alpha * H2["uVjR"] * temp["jIuV"];
-//
-//    C1["pa"] -=  0.25 * alpha * Lambda2_["xyuv"] * T2["uvab"] * H2["pbxy"];
-//    C1["PA"] -=  0.25 * alpha * Lambda2_["XYUV"] * T2["UVAB"] * H2["PBXY"];
-//    temp = ambit::BlockedTensor::build(tensor_type_,"temp",{"aApP"});
-//    temp["xYaB"] = T2["uVaB"] * Lambda2_["xYuV"];
-//    C1["pa"] -= alpha * H2["pBxY"] * temp["xYaB"];
-//    C1["PA"] -= alpha * H2["bPxY"] * temp["xYbA"];
-//
-//    C1["ir"] -= alpha * Lambda2_["yXuV"] * T2["iVyA"] * H2["uArX"];
-//    C1["IR"] -= alpha * Lambda2_["xYvU"] * T2["vIaY"] * H2["aUxR"];
-//    C1["pa"] += alpha * Lambda2_["xYvU"] * T2["vIaY"] * H2["pUxI"];
-//    C1["PA"] += alpha * Lambda2_["yXuV"] * T2["iVyA"] * H2["uPiX"];
-//
-//    temp = ambit::BlockedTensor::build(tensor_type_,"temp",{"hapa"});
-//    temp["ixau"] += Lambda2_["xyuv"] * T2["ivay"];
-//    temp["ixau"] += Lambda2_["xYuV"] * T2["iVaY"];
-//    C1["ir"] += alpha * temp["ixau"] * H2["aurx"];
-//    C1["pa"] -= alpha * H2["puix"] * temp["ixau"];
-//    temp = ambit::BlockedTensor::build(tensor_type_,"temp",{"hApA"});
-//    temp["iXaU"] += Lambda2_["XYUV"] * T2["iVaY"];
-//    temp["iXaU"] += Lambda2_["yXvU"] * T2["ivay"];
-//    C1["ir"] += alpha * temp["iXaU"] * H2["aUrX"];
-//    C1["pa"] -= alpha * H2["pUiX"] * temp["iXaU"];
-//    temp = ambit::BlockedTensor::build(tensor_type_,"temp",{"aHaP"});
-//    temp["xIuA"] += Lambda2_["xyuv"] * T2["vIyA"];
-//    temp["xIuA"] += Lambda2_["xYuV"] * T2["VIYA"];
-//    C1["IR"] += alpha * temp["xIuA"] * H2["uAxR"];
-//    C1["PA"] -= alpha * H2["uPxI"] * temp["xIuA"];
-//    temp = ambit::BlockedTensor::build(tensor_type_,"temp",{"HAPA"});
-//    temp["IXAU"] += Lambda2_["XYUV"] * T2["IVAY"];
-//    temp["IXAU"] += Lambda2_["yXvU"] * T2["vIyA"];
-//    C1["IR"] += alpha * temp["IXAU"] * H2["AURX"];
-//    C1["PA"] -= alpha * H2["PUIX"] * temp["IXAU"];
-//
-//    // [Hbar2, T2] C_4 C_2 1:3 -> C1
-//    temp = ambit::BlockedTensor::build(tensor_type_,"temp",{"pa"});
-//    temp["au"] += 0.5 * Lambda2_["xyuv"] * H2["avxy"];
-//    temp["au"] += Lambda2_["xYuV"] * H2["aVxY"];
-//    C1["jb"] += alpha * temp["au"] * T2["ujab"];
-//    C1["JB"] += alpha * temp["au"] * T2["uJaB"];
-//    temp = ambit::BlockedTensor::build(tensor_type_,"temp",{"PA"});
-//    temp["AU"] += 0.5 * Lambda2_["XYUV"] * H2["AVXY"];
-//    temp["AU"] += Lambda2_["xYvU"] * H2["vAxY"];
-//    C1["jb"] += alpha * temp["AU"] * T2["jUbA"];
-//    C1["JB"] += alpha * temp["AU"] * T2["UJAB"];
-//
-//    temp = ambit::BlockedTensor::build(tensor_type_,"temp",{"ah"});
-//    temp["xi"] += 0.5 * Lambda2_["xyuv"] * H2["uviy"];
-//    temp["xi"] += Lambda2_["xYuV"] * H2["uViY"];
-//    C1["jb"] -= alpha * temp["xi"] * T2["ijxb"];
-//    C1["JB"] -= alpha * temp["xi"] * T2["iJxB"];
-//    temp = ambit::BlockedTensor::build(tensor_type_,"temp",{"AH"});
-//    temp["XI"] += 0.5 * Lambda2_["XYUV"] * H2["UVIY"];
-//    temp["XI"] += Lambda2_["yXvU"] * H2["vUyI"];
-//    C1["jb"] -= alpha * temp["XI"] * T2["jIbX"];
-//    C1["JB"] -= alpha * temp["XI"] * T2["IJXB"];
-//
-//    temp = ambit::BlockedTensor::build(tensor_type_,"temp",{"av"});
-//    temp["xe"] += 0.5 * T2["uvey"] * Lambda2_["xyuv"];
-//    temp["xe"] += T2["uVeY"] * Lambda2_["xYuV"];
-//    C1["qs"] += alpha * temp["xe"] * H2["eqxs"];
-//    C1["QS"] += alpha * temp["xe"] * H2["eQxS"];
-//    temp = ambit::BlockedTensor::build(tensor_type_,"temp",{"AV"});
-//    temp["XE"] += 0.5 * T2["UVEY"] * Lambda2_["XYUV"];
-//    temp["XE"] += T2["uVyE"] * Lambda2_["yXuV"];
-//    C1["qs"] += alpha * temp["XE"] * H2["qEsX"];
-//    C1["QS"] += alpha * temp["XE"] * H2["EQXS"];
-//
-//    temp = ambit::BlockedTensor::build(tensor_type_,"temp",{"ca"});
-//    temp["mu"] += 0.5 * T2["mvxy"] * Lambda2_["xyuv"];
-//    temp["mu"] += T2["mVxY"] * Lambda2_["xYuV"];
-//    C1["qs"] -= alpha * temp["mu"] * H2["uqms"];
-//    C1["QS"] -= alpha * temp["mu"] * H2["uQmS"];
-//    temp = ambit::BlockedTensor::build(tensor_type_,"temp",{"CA"});
-//    temp["MU"] += 0.5 * T2["MVXY"] * Lambda2_["XYUV"];
-//    temp["MU"] += T2["vMxY"] * Lambda2_["xYvU"];
-//    C1["qs"] -= alpha * temp["MU"] * H2["qUsM"];
-//    C1["QS"] -= alpha * temp["MU"] * H2["UQMS"];
-//
-//    if(print_ > 2){
-//        outfile->Printf("\n    Time for [H2, T2] -> C1 : %12.3f",timer.get());
-//    }
-//    time_H2_T2_C1 += timer.get();
-//}
-//
-//void THREE_DSRG_MRPT2::H1_T2_C2(BlockedTensor& H1, BlockedTensor& T2, const double& alpha, BlockedTensor& C2){
-//    Timer timer;
-//
-//    C2["ijpb"] += alpha * T2["ijab"] * H1["ap"];
-//    C2["ijap"] += alpha * T2["ijab"] * H1["bp"];
-//    C2["qjab"] -= alpha * T2["ijab"] * H1["qi"];
-//    C2["iqab"] -= alpha * T2["ijab"] * H1["qj"];
-//
-//    C2["iJpB"] += alpha * T2["iJaB"] * H1["ap"];
-//    C2["iJaP"] += alpha * T2["iJaB"] * H1["BP"];
-//    C2["qJaB"] -= alpha * T2["iJaB"] * H1["qi"];
-//    C2["iQaB"] -= alpha * T2["iJaB"] * H1["QJ"];
-//
-//    C2["IJPB"] += alpha * T2["IJAB"] * H1["AP"];
-//    C2["IJAP"] += alpha * T2["IJAB"] * H1["BP"];
-//    C2["QJAB"] -= alpha * T2["IJAB"] * H1["QI"];
-//    C2["IQAB"] -= alpha * T2["IJAB"] * H1["QJ"];
-//
-////    // probably not worth doing the following because contracting one index should be fast
-////    BlockedTensor temp = ambit::BlockedTensor::build(tensor_type_,"temp",{"hhpg","HHPG"});
-////    temp["ijap"] = alpha * T2["ijab"] * H1["bp"];
-////    temp["IJAP"] = alpha * T2["IJAB"] * H1["BP"];
-//
-////    C2["ijpb"] -= temp["ijbp"]; // use permutation of temp
-////    C2["ijap"] += temp["ijap"]; // explicitly evaluate by temp
-////    C2["iJpA"] += alpha * T2["iJbA"] * H1["bp"];
-////    C2["iJaP"] += alpha * T2["iJaB"] * H1["BP"];
-////    C2["IJPB"] -= temp["IJBP"]; // use permutation of temp
-////    C2["IJAP"] += temp["IJAP"]; // explicitly evaluate by temp
-//
-////    temp = ambit::BlockedTensor::build(tensor_type_,"temp",{"ghpp","GHPP"});
-////    temp["qjab"] = alpha * T2["ijab"] * H1["qi"];
-////    temp["QJAB"] = alpha * T2["IJAB"] * H1["QI"];
-//
-////    C2["qjab"] -= temp["qjab"]; // explicitly evaluate by temp
-////    C2["iqab"] += temp["qiab"]; // use permutation of temp
-////    C2["qJaB"] -= alpha * T2["iJaB"] * H1["qi"];
-////    C2["iQaB"] -= alpha * T2["iJaB"] * H1["QJ"];
-////    C2["QJAB"] -= temp["QJAB"]; // explicitly evaluate by temp
-////    C2["IQAB"] += temp["QIAB"]; // use permutation of temp
-//
-//    if(print_ > 2){
-//        outfile->Printf("\n    Time for [H1, T2] -> C2 : %12.3f",timer.get());
-//    }
-//    time_H1_T2_C2 += timer.get();
-//}
-//
-//void THREE_DSRG_MRPT2::H2_T1_C2(BlockedTensor& H2, BlockedTensor& T1, const double& alpha, BlockedTensor& C2){
-//    Timer timer;
-//
-//    C2["irpq"] += alpha * T1["ia"] * H2["arpq"];
-//    C2["ripq"] += alpha * T1["ia"] * H2["rapq"];
-//    C2["rsaq"] -= alpha * T1["ia"] * H2["rsiq"];
-//    C2["rspa"] -= alpha * T1["ia"] * H2["rspi"];
-//
-//    C2["iRpQ"] += alpha * T1["ia"] * H2["aRpQ"];
-//    C2["rIpQ"] += alpha * T1["IA"] * H2["rApQ"];
-//    C2["rSaQ"] -= alpha * T1["ia"] * H2["rSiQ"];
-//    C2["rSpA"] -= alpha * T1["IA"] * H2["rSpI"];
-//
-//    C2["IRPQ"] += alpha * T1["IA"] * H2["ARPQ"];
-//    C2["RIPQ"] += alpha * T1["IA"] * H2["RAPQ"];
-//    C2["RSAQ"] -= alpha * T1["IA"] * H2["RSIQ"];
-//    C2["RSPA"] -= alpha * T1["IA"] * H2["RSPI"];
-//
-//    if(print_ > 2){
-//        outfile->Printf("\n    Time for [H2, T1] -> C2 : %12.3f",timer.get());
-//    }
-//    time_H2_T1_C2 += timer.get();
-//}
-//
-//void THREE_DSRG_MRPT2::H2_T2_C2(BlockedTensor& H2, BlockedTensor& T2, const double& alpha, BlockedTensor& C2){
-//    Timer timer;
-//
-//    // particle-particle contractions
-//    C2["ijrs"] += 0.5 * alpha * H2["abrs"] * T2["ijab"];
-//    C2["iJrS"] += alpha * H2["aBrS"] * T2["iJaB"];
-//    C2["IJRS"] += 0.5 * alpha * H2["ABRS"] * T2["IJAB"];
-//
-//    C2["ijrs"] -= alpha * Gamma1_["xy"] * H2["ybrs"] * T2["ijxb"];
-//    C2["iJrS"] -= alpha * Gamma1_["xy"] * H2["yBrS"] * T2["iJxB"];
-//    C2["iJrS"] -= alpha * Gamma1_["XY"] * T2["iJbX"] * H2["bYrS"];
-//    C2["IJRS"] -= alpha * Gamma1_["XY"] * H2["YBRS"] * T2["IJXB"];
-//
-//    // hole-hole contractions
-//    C2["pqab"] += 0.5 * alpha * H2["pqij"] * T2["ijab"];
-//    C2["pQaB"] += alpha * H2["pQiJ"] * T2["iJaB"];
-//    C2["PQAB"] += 0.5 * alpha * H2["PQIJ"] * T2["IJAB"];
-//
-//    C2["pqab"] -= alpha * Eta1_["xy"] * T2["yjab"] * H2["pqxj"];
-//    C2["pQaB"] -= alpha * Eta1_["xy"] * T2["yJaB"] * H2["pQxJ"];
-//    C2["pQaB"] -= alpha * Eta1_["XY"] * H2["pQjX"] * T2["jYaB"];
-//    C2["PQAB"] -= alpha * Eta1_["XY"] * T2["YJAB"] * H2["PQXJ"];
-//
-//    // hole-particle contractions
-//    BlockedTensor temp = ambit::BlockedTensor::build(tensor_type_,"temp",{"ghgp"});
-//    temp["qjsb"] += alpha * H2["aqms"] * T2["mjab"];
-//    temp["qjsb"] += alpha * H2["qAsM"] * T2["jMbA"];
-//    temp["qjsb"] += alpha * Gamma1_["xy"] * T2["yjab"] * H2["aqxs"];
-//    temp["qjsb"] += alpha * Gamma1_["XY"] * T2["jYbA"] * H2["qAsX"];
-//    temp["qjsb"] -= alpha * Gamma1_["xy"] * H2["yqis"] * T2["ijxb"];
-//    temp["qjsb"] -= alpha * Gamma1_["XY"] * H2["qYsI"] * T2["jIbX"];
-//    C2["qjsb"] += temp["qjsb"];
-//    C2["jqsb"] -= temp["qjsb"];
-//    C2["qjbs"] -= temp["qjsb"];
-//    C2["jqbs"] += temp["qjsb"];
-//
-//    temp = ambit::BlockedTensor::build(tensor_type_,"temp",{"GHGP"});
-//    temp["QJSB"] += alpha * H2["AQMS"] * T2["MJAB"];
-//    temp["QJSB"] += alpha * H2["aQmS"] * T2["mJaB"];
-//    temp["QJSB"] += alpha * Gamma1_["XY"] * T2["YJAB"] * H2["AQXS"];
-//    temp["QJSB"] += alpha * Gamma1_["xy"] * T2["yJaB"] * H2["aQxS"];
-//    temp["QJSB"] -= alpha * Gamma1_["XY"] * H2["YQIS"] * T2["IJXB"];
-//    temp["QJSB"] -= alpha * Gamma1_["xy"] * H2["yQiS"] * T2["iJxB"];
-//    C2["QJSB"] += temp["QJSB"];
-//    C2["JQSB"] -= temp["QJSB"];
-//    C2["QJBS"] -= temp["QJSB"];
-//    C2["JQBS"] += temp["QJSB"];
-//
-//    C2["qJsB"] += alpha * H2["aqms"] * T2["mJaB"];
-//    C2["qJsB"] += alpha * H2["qAsM"] * T2["MJAB"];
-//    C2["qJsB"] += alpha * Gamma1_["xy"] * T2["yJaB"] * H2["aqxs"];
-//    C2["qJsB"] += alpha * Gamma1_["XY"] * T2["YJAB"] * H2["qAsX"];
-//    C2["qJsB"] -= alpha * Gamma1_["xy"] * H2["yqis"] * T2["iJxB"];
-//    C2["qJsB"] -= alpha * Gamma1_["XY"] * H2["qYsI"] * T2["IJXB"];
-//
-//    C2["iQsB"] -= alpha * T2["iMaB"] * H2["aQsM"];
-//    C2["iQsB"] -= alpha * Gamma1_["XY"] * T2["iYaB"] * H2["aQsX"];
-//    C2["iQsB"] += alpha * Gamma1_["xy"] * H2["yQsJ"] * T2["iJxB"];
-//
-//    C2["qJaS"] -= alpha * T2["mJaB"] * H2["qBmS"];
-//    C2["qJaS"] -= alpha * Gamma1_["xy"] * T2["yJaB"] * H2["qBxS"];
-//    C2["qJaS"] += alpha * Gamma1_["XY"] * H2["qYiS"] * T2["iJaX"];
-//
-//    C2["iQaS"] += alpha * T2["imab"] * H2["bQmS"];
-//    C2["iQaS"] += alpha * T2["iMaB"] * H2["BQMS"];
-//    C2["iQaS"] += alpha * Gamma1_["xy"] * T2["iyab"] * H2["bQxS"];
-//    C2["iQaS"] += alpha * Gamma1_["XY"] * T2["iYaB"] * H2["BQXS"];
-//    C2["iQaS"] -= alpha * Gamma1_["xy"] * H2["yQjS"] * T2["ijax"];
-//    C2["iQaS"] -= alpha * Gamma1_["XY"] * H2["YQJS"] * T2["iJaX"];
-//
-//    if(print_ > 2){
-//        outfile->Printf("\n    Time for [H2, T2] -> C2 : %12.3f",timer.get());
-//    }
-//    time_H2_T2_C2 += timer.get();
-//}
-//void THREE_DSRG_MRPT2::de_normal_order()
-//{
-//    // printing
-//    print_h2("De-Normal-Order the DSRG Transformed Hamiltonian");
-//
-//    // compute scalar term
-//    Timer t_scalar;
-//    std::string str = "Computing the scalar term   ...";
-//    outfile->Printf("\n    %-35s", str.c_str());
-//    double scalar0 = Eref_ + Hbar0_ - molecule_->nuclear_repulsion_energy()
-//            - ints_->frozen_core_energy();
-//
-//    // scalar from Hbar1
-//    double scalar1 = 0.0;
-//    Hbar1_.block("cc").citerate([&](const std::vector<size_t>& i,const double& value){
-//        if (i[0] == i[1]) scalar1 -= value;
-//    });
-//    Hbar1_.block("CC").citerate([&](const std::vector<size_t>& i,const double& value){
-//        if (i[0] == i[1]) scalar1 -= value;
-//    });
-//    scalar1 -= Hbar1_["vu"] * Gamma1_["uv"];
-//    scalar1 -= Hbar1_["VU"] * Gamma1_["UV"];
-//
-//    // scalar from Hbar2
-//    double scalar2 = 0.0;
-//    scalar2 -= 0.25 * Hbar2_["xyuv"] * Lambda2_["uvxy"];
-//    scalar2 -= 0.25 * Hbar2_["XYUV"] * Lambda2_["UVXY"];
-//    scalar2 -= Hbar2_["xYuV"] * Lambda2_["uVxY"];
-//    Hbar2_.block("cccc").citerate([&](const std::vector<size_t>& i,const double& value){
-//        if ((i[0] == i[2]) && (i[1] == i[3])) scalar2 += 0.5 * value;
-//    });
-//    Hbar2_.block("cCcC").citerate([&](const std::vector<size_t>& i,const double& value){
-//        if ((i[0] == i[2]) && (i[1] == i[3])) scalar2 += value;
-//    });
-//    Hbar2_.block("CCCC").citerate([&](const std::vector<size_t>& i,const double& value){
-//        if ((i[0] == i[2]) && (i[1] == i[3])) scalar2 += 0.5 * value;
-//    });
-//
-//    O1_.zero();
-//    O1_["pq"] += Hbar2_["puqv"] * Gamma1_["vu"];
-//    O1_["pq"] += Hbar2_["pUqV"] * Gamma1_["VU"];
-//    O1_["PQ"] += Hbar2_["uPvQ"] * Gamma1_["vu"];
-//    O1_["PQ"] += Hbar2_["PUQV"] * Gamma1_["VU"];
-//    O1_.block("cc").citerate([&](const std::vector<size_t>& i,const double& value){
-//        if (i[0] == i[1]) scalar2 += value;
-//    });
-//    O1_.block("CC").citerate([&](const std::vector<size_t>& i,const double& value){
-//        if (i[0] == i[1]) scalar2 += value;
-//    });
-//    scalar2 += 0.5 * Gamma1_["uv"] * Hbar2_["vyux"] * Gamma1_["xy"];
-//    scalar2 += 0.5 * Gamma1_["UV"] * Hbar2_["VYUX"] * Gamma1_["XY"];
-//    scalar2 += Gamma1_["uv"] * Hbar2_["vYuX"] * Gamma1_["XY"];
-//
-//    double scalar = scalar0 + scalar1 + scalar2;
-//    outfile->Printf("  Done. Timing %10.3f s", t_scalar.get());
-//
-//    // compute one-body term
-//    Timer t_one;
-//    str = "Computing the one-body term ...";
-//    outfile->Printf("\n    %-35s", str.c_str());
-//    O1_.scale(-1.0);
-//    O1_["pq"] += Hbar1_["pq"];
-//    O1_["PQ"] += Hbar1_["PQ"];
-//    BlockedTensor temp = BTF_->build(tensor_type_,"temp",spin_cases({"cc"}));
-//    temp.iterate([&](const std::vector<size_t>& i,const std::vector<SpinType>&,double& value){
-//        if (i[0] == i[1]) value = 1.0;
-//    });
-//    O1_["pq"] -= Hbar2_["pmqn"] * temp["nm"];
-//    O1_["pq"] -= Hbar2_["pMqN"] * temp["NM"];
-//    O1_["PQ"] -= Hbar2_["mPnQ"] * temp["nm"];
-//    O1_["PQ"] -= Hbar2_["PMQN"] * temp["NM"];
-//    outfile->Printf("  Done. Timing %10.3f s", t_one.get());
-//
-//    ints_->set_scalar(scalar);
-//
-//    // print scalar
-//    double scalar_include_fc = scalar + ints_->frozen_core_energy();
-//    print_h2("Scalar of the DSRG Hamiltonian (WRT True Vacuum)");
-//    outfile->Printf("\n    %-30s = %22.15f", "Scalar0", scalar0);
-//    outfile->Printf("\n    %-30s = %22.15f", "Scalar1", scalar1);
-//    outfile->Printf("\n    %-30s = %22.15f", "Scalar2", scalar2);
-//    outfile->Printf("\n    %-30s = %22.15f", "Total Scalar W/O Frozen-Core", scalar);
-//    outfile->Printf("\n    %-30s = %22.15f", "Total Scalar W/  Frozen-Core", scalar_include_fc);
-//
-//    // test if de-normal-ordering is correct
-//    print_h2("Test De-Normal-Ordered Hamiltonian");
-//    double Etest = scalar_include_fc + molecule_->nuclear_repulsion_energy();
-//
-//    double Etest1 = 0.0;
-//    O1_.block("cc").citerate([&](const std::vector<size_t>& i,const double& value){
-//        if (i[0] == i[1]) Etest1 += value;
-//    });
-//    O1_.block("CC").citerate([&](const std::vector<size_t>& i,const double& value){
-//        if (i[0] == i[1]) Etest1 += value;
-//    });
-//    Etest1 += O1_["uv"] * Gamma1_["vu"];
-//    Etest1 += O1_["UV"] * Gamma1_["VU"];
-//
-//    double Etest2 = 0.0;
-//    Hbar2_.block("cccc").citerate([&](const std::vector<size_t>& i,const double& value){
-//        if ((i[0] == i[2]) && (i[1] == i[3])) Etest2 += 0.5 * value;
-//    });
-//    Hbar2_.block("cCcC").citerate([&](const std::vector<size_t>& i,const double& value){
-//        if ((i[0] == i[2]) && (i[1] == i[3])) Etest2 += value;
-//    });
-//    Hbar2_.block("CCCC").citerate([&](const std::vector<size_t>& i,const double& value){
-//        if ((i[0] == i[2]) && (i[1] == i[3])) Etest2 += 0.5 * value;
-//    });
-//
-//    Etest2 += Hbar2_["munv"] * temp["nm"] * Gamma1_["vu"];
-//    Etest2 += Hbar2_["uMvN"] * temp["NM"] * Gamma1_["vu"];
-//    Etest2 += Hbar2_["mUnV"] * temp["nm"] * Gamma1_["VU"];
-//    Etest2 += Hbar2_["MUNV"] * temp["NM"] * Gamma1_["VU"];
-//
-//    Etest2 += 0.5 * Gamma1_["vu"] * Hbar2_["uxvy"] * Gamma1_["yx"];
-//    Etest2 += 0.5 * Gamma1_["VU"] * Hbar2_["UXVY"] * Gamma1_["YX"];
-//    Etest2 += Gamma1_["vu"] * Hbar2_["uXvY"] * Gamma1_["YX"];
-//
-//    Etest2 += 0.25 * Hbar2_["uvxy"] * Lambda2_["xyuv"];
-//    Etest2 += 0.25 * Hbar2_["UVXY"] * Lambda2_["XYUV"];
-//    Etest2 += Hbar2_["uVxY"] * Lambda2_["xYuV"];
-//
-//    Etest += Etest1 + Etest2;
-//    outfile->Printf("\n    %-30s = %22.15f", "One-Body Energy (after)", Etest1);
-//    outfile->Printf("\n    %-30s = %22.15f", "Two-Body Energy (after)", Etest2);
-//    outfile->Printf("\n    %-30s = %22.15f", "Total Energy (after)", Etest);
-//    outfile->Printf("\n    %-30s = %22.15f", "Total Energy (before)", Eref_ + Hbar0_);
-//
-//    if(fabs(Etest - Eref_ - Hbar0_) > 100.0 * options_.get_double("E_CONVERGENCE")){
-//        throw PSIEXCEPTION("De-normal-odering failed.");
-//    }
-//}
-//std::vector<std::vector<double> > THREE_DSRG_MRPT2::compute_restricted_docc_operator_dsrg()
-//{
-//    size_t nfomo = mo_space_info_->size("RESTRICTED_DOCC");
-//    size_t na = mo_space_info_->size("ACTIVE");
-//    auto fomo_to_mo = mo_space_info_->get_corr_abs_mo("RESTRICTED_DOCC");
-//    auto cmo_to_mo = mo_space_info_->get_corr_abs_mo("ACTIVE");
-//    std::vector<double> oei_a(na * na);
-//    std::vector<double> oei_b(na * na);
-//    std::vector<double> tei_rdocc_aa;
-//    std::vector<double> tei_rdocc_ab;
-//    std::vector<double> tei_rdocc_bb;
-//
-//    std::vector<double> tei_gh_aa;
-//    std::vector<double> tei_gh_ab;
-//    std::vector<double> tei_gh_bb;
-//
-//    ambit::Tensor rdocc_aa = Hbar2_.block("cccc");
-//    ambit::Tensor rdocc_ab = Hbar2_.block("cCcC");
-//    ambit::Tensor rdocc_bb = Hbar2_.block("CCCC");
-//    tei_rdocc_aa = rdocc_aa.data();
-//    tei_rdocc_ab = rdocc_ab.data();
-//    tei_rdocc_bb = rdocc_bb.data();
-//
-//    ambit::Tensor gh_aa  = Hbar2_.block("acac");
-//    ambit::Tensor gh_ab  = Hbar2_.block("aCaC");
-//    ambit::Tensor gh_bb  = Hbar2_.block("ACAC");
-//
-//    tei_gh_aa  = gh_aa.data();
-//    tei_gh_ab  = gh_ab.data();
-//    tei_gh_bb  = gh_bb.data();
-//    O1_.citerate([&](const std::vector<size_t>& i,const std::vector<SpinType>& spin,const double& value){
-//        if (spin[0] == AlphaSpin){
-//            ints_->set_oei(i[0],i[1],value,true);
-//        }else{
-//            ints_->set_oei(i[0],i[1],value,false);
-//        }
-//    });
-//
-//    // Compute the scalar contribution to the energy that comes from
-//    // the restricted occupied orbitals
-//    double scalar_energy = ints_->scalar();
-//    for (size_t i = 0; i < nfomo; ++i){
-//        size_t ii = fomo_to_mo[i];
-//        scalar_energy += ints_->oei_a(ii,ii);
-//        scalar_energy += ints_->oei_b(ii,ii);
-//        for (size_t j = 0; j < nfomo; ++j){
-//            size_t index = nfomo*nfomo*nfomo*i + nfomo*nfomo*j + nfomo*i + j;
-//            scalar_energy += 0.5 * tei_rdocc_aa[index];
-//            scalar_energy += 1.0 * tei_rdocc_ab[index];
-//            scalar_energy += 0.5 * tei_rdocc_bb[index];
-//        }
-//    }
-//    scalar_energy_fci_ = scalar_energy;
-//
-//
-//    for (size_t p = 0; p < na; ++p){
-//        size_t pp = cmo_to_mo[p];
-//        for (size_t q = 0; q < na; ++q){
-//            size_t qq = cmo_to_mo[q];
-//            size_t idx = na * p + q;
-//            oei_a[idx] = ints_->oei_a(pp,qq);
-//            oei_b[idx] = ints_->oei_b(pp,qq);
-//            // Compute the one-body contribution to the energy that comes from
-//            // the restricted occupied orbitals
-//            for (size_t f = 0; f < nfomo; ++f){
-//                size_t index  = nfomo * na * nfomo * p + na * nfomo * f + nfomo * q + f;
-//                oei_a[idx] += tei_gh_aa[index];
-//                oei_a[idx] += tei_gh_ab[index];
-//                oei_b[idx] += tei_gh_bb[index];
-//                oei_b[idx] += tei_gh_ab[index]; // TODO check these factors 0.5
-//            }
-//        }
-//    }
-//    std::vector<std::vector<double> > return_oei(2);
-//    return_oei[0] = oei_a;
-//    return_oei[1] = oei_b;
-//
-//    return return_oei;
-//
-//}
-=======
-
 void THREE_DSRG_MRPT2::relax_reference_once()
 {
     // Time to relax this reference!
@@ -4616,5 +3366,4 @@
     }
 }
 
->>>>>>> f50224db
 }} // End Namespaces